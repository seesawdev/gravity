/*
Copyright 2018 Gravitational, Inc.

Licensed under the Apache License, Version 2.0 (the "License");
you may not use this file except in compliance with the License.
You may obtain a copy of the License at

    http://www.apache.org/licenses/LICENSE-2.0

Unless required by applicable law or agreed to in writing, software
distributed under the License is distributed on an "AS IS" BASIS,
WITHOUT WARRANTIES OR CONDITIONS OF ANY KIND, either express or implied.
See the License for the specific language governing permissions and
limitations under the License.
*/

package opshandler

import (
	"context"
	"encoding/json"
	"fmt"
	"io"
	"io/ioutil"
	"net/http"
	"strconv"
	"time"

	"github.com/gravitational/gravity/lib/app"
	"github.com/gravitational/gravity/lib/constants"
	"github.com/gravitational/gravity/lib/defaults"
	"github.com/gravitational/gravity/lib/httplib"
	"github.com/gravitational/gravity/lib/loc"
	"github.com/gravitational/gravity/lib/ops"
	"github.com/gravitational/gravity/lib/ops/events"
	"github.com/gravitational/gravity/lib/ops/opsclient"
	"github.com/gravitational/gravity/lib/pack"
	"github.com/gravitational/gravity/lib/schema"
	"github.com/gravitational/gravity/lib/storage"
	"github.com/gravitational/gravity/lib/users"

	"github.com/gravitational/roundtrip"
	telehttplib "github.com/gravitational/teleport/lib/httplib"
	teleservices "github.com/gravitational/teleport/lib/services"
	"github.com/gravitational/trace"
	"github.com/jonboulle/clockwork"
	"github.com/julienschmidt/httprouter"
	log "github.com/sirupsen/logrus"
)

// WebHandlerConfig is the ops web handler configuration
type WebHandlerConfig struct {
	// Backend is the process backend
	Backend storage.Backend
	// Users is the process users service
	Users users.Identity
	// Operator is the underlying ops service
	Operator ops.Operator
	// Applications is the apps service
	Applications app.Applications
	// Packages is the pack service
	Packages pack.PackageService
	// Authenticator is used to authenticate web requests
	Authenticator httplib.Authenticator
	// Devmode is whether the process is started in dev mode
	Devmode bool
}

type WebHandler struct {
	httprouter.Router
	cfg WebHandlerConfig
}

// GetConfig returns config web handler was initialized with
func (h *WebHandler) GetConfig() WebHandlerConfig {
	return h.cfg
}

func NewWebHandler(cfg WebHandlerConfig) (*WebHandler, error) {
	if cfg.Operator == nil {
		return nil, trace.BadParameter("missing parameter Operator")
	}
	if cfg.Users == nil {
		return nil, trace.BadParameter("missing parameter Users")
	}
	if cfg.Applications == nil {
		return nil, trace.BadParameter("missing parameter Applications")
	}
	if cfg.Packages == nil {
		return nil, trace.BadParameter("missing parameter Packages")
	}
	h := &WebHandler{
		cfg: cfg,
	}

	h.OPTIONS("/*path", h.options)

	// Report portal status
	h.GET("/portal/v1/status", h.getStatus)

	// Applications API
	h.GET("/portal/v1/apps", h.needsAuth(h.getApps))
	h.GET("/portal/v1/gravity", h.needsAuth(h.getGravityBinary))

	// Accounts API
	h.POST("/portal/v1/accounts", h.needsAuth(h.createAccount))
	h.GET("/portal/v1/accounts/:account_id", h.needsAuth(h.getAccount))
	h.GET("/portal/v1/accounts", h.needsAuth(h.getAccounts))

	// Users API
	h.GET("/portal/v1/currentuser", h.needsAuth(h.getCurrentUser))
	h.GET("/portal/v1/currentuserinfo", h.needsAuth(h.getCurrentUserInfo))
	h.POST("/portal/v1/users", h.needsAuth(h.createUser))
	h.DELETE("/portal/v1/users/:user_email", h.needsAuth(h.deleteLocalUser))
	h.PUT("/portal/v1/accounts/:account_id/sites/:site_domain/users/:user_email", h.needsAuth(h.updateUser))

	// API keys API
	h.POST("/portal/v1/apikeys/user/:user_email", h.needsAuth(h.createAPIKey))
	h.GET("/portal/v1/apikeys/user/:user_email", h.needsAuth(h.getAPIKeys))
	h.DELETE("/portal/v1/apikeys/user/:user_email/:api_key", h.needsAuth(h.deleteAPIKey))

	// Invites API
	h.POST("/portal/v1/accounts/:account_id/sites/:site_domain/tokens/userinvites", h.needsAuth(h.createUserInvite))
	h.GET("/portal/v1/accounts/:account_id/sites/:site_domain/tokens/userinvites", h.needsAuth(h.getUserInvites))
	h.DELETE("/portal/v1/accounts/:account_id/sites/:site_domain/tokens/userinvites/:name", h.needsAuth(h.deleteUserInvite))

	// Tokens API
	h.POST("/portal/v1/tokens/install", h.needsAuth(h.createInstallToken))
	h.POST("/portal/v1/accounts/:account_id/sites/:site_domain/tokens/userresets", h.needsAuth(h.resetUser))
	h.POST("/portal/v1/accounts/:account_id/sites/:site_domain/tokens/provision", h.needsAuth(h.createProvisioningToken))
	h.GET("/portal/v1/accounts/:account_id/sites/:site_domain/tokens/expand", h.needsAuth(h.getExpandToken))
	h.GET("/portal/v1/accounts/:account_id/sites/:site_domain/tokens/trustedcluster", h.needsAuth(h.getTrustedClusterToken))

	// Sites API
	h.GET("/portal/v1/localsite", h.needsAuth(h.getLocalSite))
	h.POST("/portal/v1/accounts/:account_id/sites", h.needsAuth(h.createSite))
	h.DELETE("/portal/v1/accounts/:account_id/sites/:site_domain", h.needsAuth(h.deleteSite))
	h.GET("/portal/v1/accounts/:account_id/sites/:site_domain", h.needsAuth(h.getSite))
	h.GET("/portal/v1/accounts/:account_id/sites", h.needsAuth(h.getSites))
	h.GET("/portal/v1/accounts/:account_id/sites/:site_domain/report", h.needsAuth(h.getSiteReport))
	h.POST("/portal/v1/accounts/:account_id/sites/:site_domain/deactivate", h.needsAuth(h.deactivateSite))
	h.POST("/portal/v1/accounts/:account_id/sites/:site_domain/activate", h.needsAuth(h.activateSite))
	h.POST("/portal/v1/accounts/:account_id/sites/:site_domain/complete", h.needsAuth(h.completeFinalInstallStep))
	h.GET("/portal/v1/accounts/:account_id/sites/:site_domain/localuser", h.needsAuth(h.getLocalUser))
	h.PUT("/portal/v1/accounts/:account_id/sites/:site_domain/reset-password", h.needsAuth(h.resetUserPassword))
	h.GET("/portal/v1/accounts/:account_id/sites/:site_domain/agent", h.needsAuth(h.getClusterAgent))
	h.GET("/portal/v1/accounts/:account_id/sites/:site_domain/nodes", h.needsAuth(h.getClusterNodes))

	// Status API
	h.GET("/portal/v1/accounts/:account_id/sites/:site_domain/status", h.needsAuth(h.checkSiteStatus))

	// TODO(klizhetas) refactor this method
	h.GET("/portal/v1/sites/domain/:domain", h.needsAuth(h.getSiteByDomain))
	h.GET("/portal/v1/domains/:domain", h.needsAuth(h.validateDomainName))

	// Leadership API
	h.POST("/portal/v1/accounts/:account_id/sites/:site_domain/stepdown", h.needsAuth(h.stepDown))

	// Sign API
	h.POST("/portal/v1/accounts/:account_id/sites/:site_domain/sign/tls", h.needsAuth(h.signTLSKey))
	h.POST("/portal/v1/accounts/:account_id/sign/ssh", h.needsAuth(h.signSSHKey))

	// Cluster certificate API
	h.GET("/portal/v1/accounts/:account_id/sites/:site_domain/certificate", h.needsAuth(h.getClusterCert))
	h.POST("/portal/v1/accounts/:account_id/sites/:site_domain/certificate", h.needsAuth(h.updateClusterCert))
	h.DELETE("/portal/v1/accounts/:account_id/sites/:site_domain/certificate", h.needsAuth(h.deleteClusterCert))

	// Prechecks API
	h.POST("/portal/v1/accounts/:account_id/sites/:site_domain/prechecks", h.needsAuth(h.validateServers))

	// Site Operations API

	// generate agent instructions - compact form
	h.GET("/t/:token/:server_profile", h.getSiteInstructions)
	// generate agent instructions
	h.GET("/portal/v1/tokens/:token/:server_profile", h.getSiteInstructions)

	h.POST("/portal/v1/accounts/:account_id/sites/:site_domain/operations/install", h.needsAuth(h.createSiteInstallOperation))
	h.PUT("/portal/v1/accounts/:account_id/sites/:site_domain/operations/install/:operation_id", h.needsAuth(h.updateInstallOperation))
	h.GET("/portal/v1/accounts/:account_id/sites/:site_domain/operations/install/:operation_id/agent-report", h.needsAuth(h.getSiteInstallOperationAgentReport))
	h.POST("/portal/v1/accounts/:account_id/sites/:site_domain/operations/install/:operation_id/start", h.needsAuth(h.siteInstallOperationStart))

	// expand - add nodes to the cluster
	h.POST("/portal/v1/accounts/:account_id/sites/:site_domain/operations/expand", h.needsAuth(h.createSiteExpandOperation))
	h.PUT("/portal/v1/accounts/:account_id/sites/:site_domain/operations/expand/:operation_id", h.needsAuth(h.updateExpandOperation))
	h.GET("/portal/v1/accounts/:account_id/sites/:site_domain/operations/expand/:operation_id/agent-report", h.needsAuth(h.getSiteExpandOperationAgentReport))
	h.POST("/portal/v1/accounts/:account_id/sites/:site_domain/operations/expand/:operation_id/start", h.needsAuth(h.siteExpandOperationStart))

	// uninstall - nuke everything
	h.POST("/portal/v1/accounts/:account_id/sites/:site_domain/operations/uninstall", h.needsAuth(h.createSiteUninstallOperation))

	// shrink - remove servers
	h.POST("/portal/v1/accounts/:account_id/sites/:site_domain/operations/shrink", h.needsAuth(h.createSiteShrinkOperation))
	h.POST("/portal/v1/accounts/:account_id/sites/:site_domain/operations/shrink/resume", h.needsAuth(h.resumeShrink))

	// garbage collection
	h.POST("/portal/v1/accounts/:account_id/sites/:site_domain/operations/gc", h.needsAuth(h.createClusterGarbageCollectOperation))

	// update - update installed application to a new version
	h.POST("/portal/v1/accounts/:account_id/sites/:site_domain/operations/update", h.needsAuth(h.createSiteUpdateOperation))

	// common operations methods
	h.GET("/portal/v1/accounts/:account_id/sites/:site_domain/operations/common", h.needsAuth(h.getSiteOperations))
	// update install/expand operation state
	h.GET("/portal/v1/accounts/:account_id/sites/:site_domain/operations/common/:operation_id", h.needsAuth(h.getSiteOperation))
	h.DELETE("/portal/v1/accounts/:account_id/sites/:site_domain/operations/common/:operation_id", h.needsAuth(h.deleteOperation))
	h.GET("/portal/v1/accounts/:account_id/sites/:site_domain/operations/common/:operation_id/logs", h.needsAuth(h.getSiteOperationLogs))
	h.POST("/portal/v1/accounts/:account_id/sites/:site_domain/operations/common/:operation_id/logs/entry", h.needsAuth(h.createLogEntry))
	h.POST("/portal/v1/accounts/:account_id/sites/:site_domain/operations/common/:operation_id/logs", h.needsAuth(h.streamOperationLogs))
	h.GET("/portal/v1/accounts/:account_id/sites/:site_domain/operations/common/:operation_id/progress", h.needsAuth(h.getSiteOperationProgress))
	h.POST("/portal/v1/accounts/:account_id/sites/:site_domain/operations/common/:operation_id/progress", h.needsAuth(h.createProgressEntry))
	h.GET("/portal/v1/accounts/:account_id/sites/:site_domain/operations/common/:operation_id/crash-report", h.needsAuth(h.getSiteOperationCrashReport))
	h.PUT("/portal/v1/accounts/:account_id/sites/:site_domain/operations/common/:operation_id/complete", h.needsAuth(h.completeSiteOperation))
	h.POST("/portal/v1/accounts/:account_id/sites/:site_domain/operations/common/:operation_id/plan", h.needsAuth(h.createOperationPlan))
	h.POST("/portal/v1/accounts/:account_id/sites/:site_domain/operations/common/:operation_id/plan/changelog", h.needsAuth(h.createOperationPlanChange))
	h.GET("/portal/v1/accounts/:account_id/sites/:site_domain/operations/common/:operation_id/plan", h.needsAuth(h.getOperationPlan))
	h.POST("/portal/v1/accounts/:account_id/sites/:site_domain/operations/common/:operation_id/plan/configure", h.needsAuth(h.configurePackages))

	// log forwarders
	h.GET("/portal/v1/accounts/:account_id/sites/:site_domain/logs/forwarders", h.needsAuth(h.getLogForwarders))

	h.POST("/portal/v1/accounts/:account_id/sites/:site_domain/logs/forwarders", h.needsAuth(h.createLogForwarder))
	h.PUT("/portal/v1/accounts/:account_id/sites/:site_domain/logs/forwarders/:name", h.needsAuth(h.updateLogForwarder))
	h.DELETE("/portal/v1/accounts/:account_id/sites/:site_domain/logs/forwarders/:name", h.needsAuth(h.deleteLogForwarder))

	// smtp
	h.GET("/portal/v1/accounts/:account_id/sites/:site_domain/smtp", h.needsAuth(h.getSMTPConfig))
	h.PUT("/portal/v1/accounts/:account_id/sites/:site_domain/smtp", h.needsAuth(h.updateSMTPConfig))
	h.DELETE("/portal/v1/accounts/:account_id/sites/:site_domain/smtp", h.needsAuth(h.deleteSMTPConfig))

	// monitoring
	h.GET("/portal/v1/accounts/:account_id/sites/:site_domain/monitoring/retention", h.needsAuth(h.getRetentionPolicies))
	h.PUT("/portal/v1/accounts/:account_id/sites/:site_domain/monitoring/retention", h.needsAuth(h.updateRetentionPolicy))
	h.GET("/portal/v1/accounts/:account_id/sites/:site_domain/monitoring/alerts", h.needsAuth(h.getAlerts))
	h.PUT("/portal/v1/accounts/:account_id/sites/:site_domain/monitoring/alerts/:name", h.needsAuth(h.updateAlert))
	h.DELETE("/portal/v1/accounts/:account_id/sites/:site_domain/monitoring/alerts/:name", h.needsAuth(h.deleteAlert))
	h.GET("/portal/v1/accounts/:account_id/sites/:site_domain/monitoring/alert-targets", h.needsAuth(h.getAlertTargets))
	h.PUT("/portal/v1/accounts/:account_id/sites/:site_domain/monitoring/alert-targets", h.needsAuth(h.updateAlertTarget))
	h.DELETE("/portal/v1/accounts/:account_id/sites/:site_domain/monitoring/alert-targets", h.needsAuth(h.deleteAlertTarget))

	// environment variables
	h.GET("/portal/v1/accounts/:account_id/sites/:site_domain/envars", h.needsAuth(h.getEnvironmentVariables))
	h.PUT("/portal/v1/accounts/:account_id/sites/:site_domain/envars", h.needsAuth(h.updateEnvironmentVariables))
	h.POST("/portal/v1/accounts/:account_id/sites/:site_domain/operations/envars", h.needsAuth(h.createUpdateEnvarsOperation))

	// cluster configuration
	h.GET("/portal/v1/accounts/:account_id/sites/:site_domain/config", h.needsAuth(h.getClusterConfiguration))
	h.PUT("/portal/v1/accounts/:account_id/sites/:site_domain/config", h.needsAuth(h.updateClusterConfig))
	h.POST("/portal/v1/accounts/:account_id/sites/:site_domain/operations/config", h.needsAuth(h.createUpdateConfigOperation))

	// validation
	h.POST("/portal/v1/accounts/:account_id/sites/:site_domain/validation/remoteaccess", h.needsAuth(h.validateRemoteAccess))

	// cluster and application endpoints
	h.GET("/portal/v1/accounts/:account_id/sites/:site_domain/endpoints", h.needsAuth(h.getApplicationEndpoints))

	// app installer
	h.GET("/portal/v1/accounts/:account_id/apps/:repository_id/:package_name/:version/installer", h.needsAuth(h.getAppInstaller))

	// web helpers - special functions for the UI
	h.GET("/portal/v1/webhelpers/accounts/:account_id/sites/:site_domain/operations/last/:operation_type", h.needsAuth(h.getLastOperation))

	// Github connector handlers
	h.POST("/portal/v1/accounts/:account_id/sites/:site_domain/github/connectors",
		h.needsAuth(h.upsertGithubConnector))
	h.GET("/portal/v1/accounts/:account_id/sites/:site_domain/github/connectors/:id",
		h.needsAuth(h.getGithubConnector))
	h.GET("/portal/v1/accounts/:account_id/sites/:site_domain/github/connectors",
		h.needsAuth(h.getGithubConnectors))
	h.DELETE("/portal/v1/accounts/:account_id/sites/:site_domain/github/connectors/:id",
		h.needsAuth(h.deleteGithubConnector))

	// user handlers
	h.POST("/portal/v1/accounts/:account_id/sites/:site_domain/users",
		h.needsAuth(h.upsertUser))
	h.GET("/portal/v1/accounts/:account_id/sites/:site_domain/users/:name",
		h.needsAuth(h.getUser))
	h.GET("/portal/v1/accounts/:account_id/sites/:site_domain/users",
		h.needsAuth(h.getUsers))
	h.DELETE("/portal/v1/accounts/:account_id/sites/:site_domain/users/:name",
		h.needsAuth(h.deleteUser))

	// cluster configuration
	h.POST("/portal/v1/accounts/:account_id/sites/:site_domain/authentication/preference",
		h.needsAuth(h.upsertClusterAuthPreference))
	h.GET("/portal/v1/accounts/:account_id/sites/:site_domain/authentication/preference",
		h.needsAuth(h.getClusterAuthPreference))

	// auth gateway settings
	h.POST("/portal/v1/accounts/:account_id/sites/:site_domain/authgateway",
		h.needsAuth(h.upsertAuthGateway))
	h.GET("/portal/v1/accounts/:account_id/sites/:site_domain/authgateway",
		h.needsAuth(h.getAuthGateway))

	// application releases
	h.GET("/portal/v1/accounts/:account_id/sites/:site_domain/releases",
		h.needsAuth(h.getReleases))

	// audit log events
	h.POST("/portal/v1/accounts/:account_id/sites/:site_domain/events",
		h.needsAuth(h.emitAuditEvent))

	return h, nil
}

func (h *WebHandler) options(w http.ResponseWriter, r *http.Request, p httprouter.Params) {
	roundtrip.ReplyJSON(w, http.StatusOK, map[string]interface{}{"ok": "ok"})
}

/*
   getSiteInstructions is used to retrieve site install instructions

   GET /portal/v1/t/:token/:serverProfile?params
*/
func (h *WebHandler) getSiteInstructions(w http.ResponseWriter, r *http.Request, p httprouter.Params) {
	token := p[0].Value
	serverProfile := p[1].Value
	instructions, err := h.cfg.Operator.GetSiteInstructions(token, serverProfile, r.URL.Query())
	if err != nil {
		trace.WriteError(w, err)
		return
	}
	w.Header().Set("Content-Type", "text/plain")
	w.WriteHeader(http.StatusOK)
	w.Write([]byte(instructions))
}

/*
   getStatus is used by health checkers to validate the status of the portal

   GET /portal/v1/status

   checkers expect the response to be exaclty: {"status": "healthy"}
   otherwise they will alert with the response body
*/
func (h *WebHandler) getStatus(w http.ResponseWriter, r *http.Request, p httprouter.Params) {
	roundtrip.ReplyJSON(w, http.StatusOK, map[string]interface{}{"status": "healthy"})
}

/* getApps returns information about apps available for installation

  GET /portal/v1/apps

Success response:

  [{
    "repository": "gravitational.io",
    "name": "mattermost",
    "version": "1.2.1"
  }]

*/
func (h *WebHandler) getApps(w http.ResponseWriter, r *http.Request, p httprouter.Params, ctx *HandlerContext) error {
	repositories, err := h.cfg.Packages.GetRepositories()
	if err != nil {
		return trace.Wrap(err)
	}
	var apps []app.Application
	for _, repository := range repositories {
		batch, err := h.cfg.Applications.ListApps(app.ListAppsRequest{
			Repository: repository,
			Type:       storage.AppUser,
		})
		if err != nil {
			return trace.Wrap(err)
		}
		apps = append(apps, batch...)
	}
	roundtrip.ReplyJSON(w, http.StatusOK, apps)
	return nil
}

/* getGravityBinary exports the cluster's gravity binary.

   GET /portal/v1/gravity
*/
func (h *WebHandler) getGravityBinary(w http.ResponseWriter, r *http.Request, p httprouter.Params, ctx *HandlerContext) error {
	cluster, err := ctx.Operator.GetLocalSite()
	if err != nil {
		return trace.Wrap(err)
	}
	gravityPackage, err := cluster.App.Manifest.Dependencies.ByName(constants.GravityPackage)
	if err != nil {
		return trace.Wrap(err)
	}
	_, reader, err := h.cfg.Packages.ReadPackage(*gravityPackage)
	if err != nil {
		return trace.Wrap(err)
	}
	defer reader.Close()
	w.Header().Set("Content-Type", "application/octet-stream")
	w.Header().Set("Content-Disposition", "attachment; filename=gravity")
	_, err = io.Copy(w, reader)
	return trace.Wrap(err)
}

/*  inviteUser resets user credentials and returns a user token

    POST /portal/v1/accounts/:account_id/sites/:site_domain/usertokens/resets
*/
func (h *WebHandler) resetUser(w http.ResponseWriter, r *http.Request, p httprouter.Params, ctx *HandlerContext) error {
	data, err := ioutil.ReadAll(r.Body)
	if err != nil {
		return trace.Wrap(err)
	}
	var req ops.CreateUserResetRequest
	if err := json.Unmarshal(data, &req); err != nil {
		return trace.BadParameter(err.Error())
	}
	resetToken, err := ctx.Operator.CreateUserReset(r.Context(), req)
	if err != nil {
		return trace.Wrap(err)
	}
	roundtrip.ReplyJSON(w, http.StatusOK, resetToken)
	return nil
}

/*  createUserInvite creates a new invite token for a user.

    POST /portal/v1/accounts/:account_id/sites/:site_domain/usertokens/invites
*/
func (h *WebHandler) createUserInvite(w http.ResponseWriter, r *http.Request, p httprouter.Params, ctx *HandlerContext) error {
	data, err := ioutil.ReadAll(r.Body)
	if err != nil {
		return trace.Wrap(err)
	}
	var req ops.CreateUserInviteRequest
	if err := json.Unmarshal(data, &req); err != nil {
		return trace.BadParameter(err.Error())
	}
	inviteToken, err := ctx.Operator.CreateUserInvite(r.Context(), req)
	if err != nil {
		return trace.Wrap(err)
	}
	roundtrip.ReplyJSON(w, http.StatusOK, inviteToken)
	return nil
}

/*  getUserInvites returns all active user invites.

    GET /portal/v1/accounts/:account_id/sites/:site_domain/usertokens/invites
*/
func (h *WebHandler) getUserInvites(w http.ResponseWriter, r *http.Request, p httprouter.Params, ctx *HandlerContext) error {
	invites, err := ctx.Operator.GetUserInvites(r.Context(), siteKey(p))
	if err != nil {
		return trace.Wrap(err)
	}
	roundtrip.ReplyJSON(w, http.StatusOK, invites)
	return nil
}

<<<<<<< HEAD
	events.Emit(r.Context(), ctx.Operator, events.UserInviteCreated, events.Fields{
		events.FieldName:  req.Name,
		events.FieldRoles: req.Roles,
	})
=======
/*  deleteUserInvite deletes the specified user invite.
>>>>>>> ecaedab3

    DELETE /portal/v1/accounts/:account_id/sites/:site_domain/usertokens/invites/:name
*/
func (h *WebHandler) deleteUserInvite(w http.ResponseWriter, r *http.Request, p httprouter.Params, ctx *HandlerContext) error {
	err := ctx.Operator.DeleteUserInvite(r.Context(), ops.DeleteUserInviteRequest{
		SiteKey: siteKey(p),
		Name:    p.ByName("name"),
	})
	if err != nil {
		return trace.Wrap(err)
	}
	roundtrip.ReplyJSON(w, http.StatusOK, statusOK("invite deleted"))
	return nil
}

/* createAccount creates new account entry

   POST /portal/v1/accounts

   {
      "org": "unique org name"
   }

Success response:
  {
     "id": "account-id",
     "org": "unique org name"
  }

*/
func (h *WebHandler) createAccount(w http.ResponseWriter, r *http.Request, p httprouter.Params, ctx *HandlerContext) error {
	data, err := ioutil.ReadAll(r.Body)
	if err != nil {
		return trace.Wrap(err)
	}
	var req ops.NewAccountRequest
	if err := json.Unmarshal(data, &req); err != nil {
		return trace.BadParameter(err.Error())
	}
	account, err := ctx.Operator.CreateAccount(req)
	if err != nil {
		return trace.Wrap(err)
	}
	roundtrip.ReplyJSON(w, http.StatusOK, account)
	return nil
}

/* getAccount retrieves account by ID

   GET /portal/v1/accounts/:account_id

Success response:
  {
     "id": "account-id",
     "org": "unique org name"
  }

*/
func (h *WebHandler) getAccount(w http.ResponseWriter, r *http.Request, p httprouter.Params, context *HandlerContext) error {
	account, err := context.Operator.GetAccount(p[0].Value)
	if err != nil {
		return trace.Wrap(err)
	}
	roundtrip.ReplyJSON(w, http.StatusOK, account)
	return nil
}

/* getAccounts returns a list of accounts in the system

   GET /portal/v1/accounts/:account_id

Success response:
  [{
     "id": "account-id",
     "org": "unique org name"
  }]

*/
func (h *WebHandler) getAccounts(w http.ResponseWriter, r *http.Request, p httprouter.Params, context *HandlerContext) error {
	accounts, err := context.Operator.GetAccounts()
	if err != nil {
		return trace.Wrap(err)
	}
	roundtrip.ReplyJSON(w, http.StatusOK, accounts)
	return nil
}

/* getCurrentUser returns information about currently logged in user

   GET /portal/v1/currentuser

   Success response:

   {
     "message": "user created"
   }

*/
func (h *WebHandler) getCurrentUser(w http.ResponseWriter, r *http.Request, p httprouter.Params, context *HandlerContext) error {
	logins, err := context.Checker.CheckLoginDuration(time.Minute)
	if err != nil {
		return trace.Wrap(err)
	}
	roundtrip.ReplyJSON(w, http.StatusOK, context.User.WebSessionInfo(logins))
	return nil
}

/* getCurrentUserInfo returns information about currently logged in user

   GET /portal/v1/currentuserinfo

   Success response:

   {
     "kubernetes_groups": ["admin", "root"]
   }

*/
func (h *WebHandler) getCurrentUserInfo(w http.ResponseWriter, r *http.Request, p httprouter.Params, context *HandlerContext) error {
	info, err := context.Operator.GetCurrentUserInfo()
	if err != nil {
		return trace.Wrap(err)
	}
	raw, err := info.ToRaw()
	if err != nil {
		return trace.Wrap(err)
	}
	roundtrip.ReplyJSON(w, http.StatusOK, raw)
	return nil
}

/* createUser creates a new user

   POST /portal/v1/user

   Success response:

   {
     "message": "user created"
   }

*/
func (h *WebHandler) createUser(w http.ResponseWriter, r *http.Request, p httprouter.Params, context *HandlerContext) error {
	d := json.NewDecoder(r.Body)
	var req ops.NewUserRequest
	if err := d.Decode(&req); err != nil {
		return trace.BadParameter(err.Error())
	}
	if err := context.Operator.CreateUser(req); err != nil {
		return trace.Wrap(err)
	}
	roundtrip.ReplyJSON(w, http.StatusOK, statusOK("user created"))
	return nil
}

/* updateUser updates the specified user information.

   PUT /portal/v1/accounts/:account_id/sites/:site_domain/users/:user_email
*/
func (h *WebHandler) updateUser(w http.ResponseWriter, r *http.Request, p httprouter.Params, context *HandlerContext) error {
	var req ops.UpdateUserRequest
	if err := json.NewDecoder(r.Body).Decode(&req); err != nil {
		return trace.BadParameter(err.Error())
	}
	if err := context.Operator.UpdateUser(r.Context(), req); err != nil {
		return trace.Wrap(err)
	}
	roundtrip.ReplyJSON(w, http.StatusOK, statusOK("user updated"))
	return nil
}

/* deleteUser deletes a user by name

   DELETE /portal/v1/users/:user_name

   Success response:

   {
     "message": "user jenkins deleted"
   }
*/
func (h *WebHandler) deleteLocalUser(w http.ResponseWriter, r *http.Request, p httprouter.Params, ctx *HandlerContext) error {
	name := p[0].Value
	err := h.cfg.Users.DeleteUser(name)
	if err != nil {
		return trace.Wrap(err)
	}
	roundtrip.ReplyJSON(w, http.StatusOK, statusOK(fmt.Sprintf("user %v deleted", name)))
	return nil
}

/* createAPIKey creates a new api key

   POST /portal/v1/users/:user_email/apikeys

   Success response:

   {
     "message": "api key created"
   }

*/
func (h *WebHandler) createAPIKey(w http.ResponseWriter, r *http.Request, p httprouter.Params, ctx *HandlerContext) error {
	d := json.NewDecoder(r.Body)
	var req ops.NewAPIKeyRequest
	if err := d.Decode(&req); err != nil {
		return trace.BadParameter(err.Error())
	}
	key, err := h.cfg.Operator.CreateAPIKey(r.Context(), req)
	if err != nil {
		return trace.Wrap(err)
	}
	roundtrip.ReplyJSON(w, http.StatusOK, key)
	return nil
}

/* getAPIKeys returns user API keys

   GET /portal/v1/apikeys/user/:user_email

   Success response:

   [
     {
       "token": "qwe",
       "expires": ...
     },
     ...
   ]
*/
func (h *WebHandler) getAPIKeys(w http.ResponseWriter, r *http.Request, p httprouter.Params, ctx *HandlerContext) error {
	userEmail := p.ByName("user_email")
	keys, err := h.cfg.Operator.GetAPIKeys(userEmail)
	if err != nil {
		return trace.Wrap(err)
	}
	roundtrip.ReplyJSON(w, http.StatusOK, keys)
	return nil
}

/* deleteAPIKey deletes an api key

   DELETE /portal/v1/users/:user_email/apikeys/:api_key

   Success response:

   {
     "message": "api key deleted"
   }
*/
func (h *WebHandler) deleteAPIKey(w http.ResponseWriter, r *http.Request, p httprouter.Params, ctx *HandlerContext) error {
	err := h.cfg.Operator.DeleteAPIKey(r.Context(), p[0].Value, p[1].Value)
	if err != nil {
		return trace.Wrap(err)
	}
	roundtrip.ReplyJSON(w, http.StatusOK, statusOK("api key deleted"))
	return nil
}

/*  createInstallToken generates a one-time token for installation

    POST /portal/v1/accounts/:account_id/tokens/install

    Success response:
    {
      "token": "value",
      "expires": "RFC3339 timestamp",
      "account_id": "account id",
    }
*/
func (h *WebHandler) createInstallToken(w http.ResponseWriter, r *http.Request, p httprouter.Params, context *HandlerContext) error {
	data, err := ioutil.ReadAll(r.Body)
	if err != nil {
		return trace.Wrap(err)
	}
	var req ops.NewInstallTokenRequest
	if err := json.Unmarshal(data, &req); err != nil {
		return trace.BadParameter("cannot unmarshal request object: %v", err)
	}
	token, err := context.Operator.CreateInstallToken(req)
	if err != nil {
		return trace.Wrap(err)
	}
	roundtrip.ReplyJSON(w, http.StatusOK, token)
	return nil
}

/*  createProvisioningToken creates a new provisioning token

    POST /portal/v1/accounts/:account_id/sites/:site_domain/tokens/provision
*/
func (h *WebHandler) createProvisioningToken(w http.ResponseWriter, r *http.Request, p httprouter.Params, context *HandlerContext) error {
	d := json.NewDecoder(r.Body)
	var token storage.ProvisioningToken
	if err := d.Decode(&token); err != nil {
		return trace.BadParameter(err.Error())
	}
	if err := context.Operator.CreateProvisioningToken(token); err != nil {
		return trace.Wrap(err)
	}
	roundtrip.ReplyJSON(w, http.StatusOK, statusOK("token created"))
	return nil
}

/*  getExpandToken returns the site's expand token

    GET /portal/v1/accounts/:account_id/tokens/expand

    Success response:

    storage.ProvisioningToken
*/
func (h *WebHandler) getExpandToken(w http.ResponseWriter, r *http.Request, p httprouter.Params, context *HandlerContext) error {
	token, err := context.Operator.GetExpandToken(siteKey(p))
	if err != nil {
		return trace.Wrap(err)
	}
	roundtrip.ReplyJSON(w, http.StatusOK, token)
	return nil
}

/*  getTrustedClusterToken returns the cluster's trusted cluster token

    GET /portal/v1/accounts/:account_id/tokens/trustedcluster

    Success response:

    storage.Token
*/
func (h *WebHandler) getTrustedClusterToken(w http.ResponseWriter, r *http.Request, p httprouter.Params, context *HandlerContext) error {
	token, err := context.Operator.GetTrustedClusterToken(siteKey(p))
	if err != nil {
		return trace.Wrap(err)
	}
	bytes, err := storage.GetTokenMarshaler().MarshalToken(token)
	return trace.Wrap(rawMessage(w, bytes, err))
}

/* createSite creates a site entry in the portal for a given account

   POST /portal/v1/accounts/<account-id/sites

   {
     "app_package": "gravitational.io/mattermost:1.2.1",
     "provisioner": "onprem",
     "account_id": "account1",
     "email_address": "a@example.com"
     "domain_name": "example.com"
   }

 Success response:

  {
	"id": "site1",
	"account_id": "account1",
	"domain_name": "example.com",
	"state": "state1",
	"provisioner": "onprem",
	"app": {
		"package": {
		   "repository": "gravitational.io",
		   "name": "mattermost",
		   "version": "1.2.1"
		},
		"manifest": {
		   "provisioners": [],
		   "servers": [],
		   "post_install_commands": [],
		},
		"info": {
			endpoints: []
		}
	}
  }
*/
func (h *WebHandler) createSite(w http.ResponseWriter, r *http.Request, p httprouter.Params, ctx *HandlerContext) error {
	data, err := ioutil.ReadAll(r.Body)
	if err != nil {
		return trace.Wrap(err)
	}
	log.Infof("createSite(%v)", string(data))
	var req ops.NewSiteRequest
	if err := json.Unmarshal(data, &req); err != nil {
		return trace.BadParameter(err.Error())
	}
	req.AccountID = p[0].Value

	appPackage, err := loc.ParseLocator(req.AppPackage)
	if err != nil {
		return trace.Wrap(err)
	}

	userApp, err := h.cfg.Applications.GetApp(*appPackage)
	if err != nil {
		return trace.Wrap(err)
	}

	if err = app.VerifyDependencies(userApp, h.cfg.Applications, h.cfg.Packages); err != nil {
		return trace.Wrap(err)
	}

	site, err := ctx.Operator.CreateSite(req)
	if err != nil {
		return trace.Wrap(err)
	}
	roundtrip.ReplyJSON(w, http.StatusOK, site)
	return nil
}

/* deleteSite deletes a site entry, note that it does not uninstall the site

   DELETE /portal/v1/accounts/<account-id>/sites/<site-domain>
*/
func (h *WebHandler) deleteSite(w http.ResponseWriter, r *http.Request, p httprouter.Params, context *HandlerContext) error {
	err := context.Operator.DeleteSite(siteKey(p))
	if err != nil {
		return trace.Wrap(err)
	}
	roundtrip.ReplyJSON(w, http.StatusOK, statusOK("site deleted"))
	return nil
}

/*
   getLocalSite returns a site entry by account id and site id

   GET /portal/v1/localsite

Success response:

   {
      ... site contents, see createSite for details
   }
*/
func (h *WebHandler) getLocalSite(w http.ResponseWriter, r *http.Request, p httprouter.Params, context *HandlerContext) error {
	site, err := context.Operator.GetLocalSite()
	if err != nil {
		return trace.Wrap(err)
	}
	roundtrip.ReplyJSON(w, http.StatusOK, site)
	return nil
}

/*
   getSite returns a site entry by account id and site id

   GET /portal/v1/accounts/<account-id>/sites/<site-id>

Success response:

   {
      ... site contents, see createSite for details
   }
*/
func (h *WebHandler) getSite(w http.ResponseWriter, r *http.Request, p httprouter.Params, context *HandlerContext) error {
	site, err := context.Operator.GetSite(siteKey(p))
	if err != nil {
		return trace.Wrap(err)
	}
	roundtrip.ReplyJSON(w, http.StatusOK, site)
	return nil
}

/*
   getSites returns a list of sites for account

   GET /portal/v1/accounts/<account-id>/sites

Success response:

   [{
      ... site contents, see createSite for details
   }]
*/
func (h *WebHandler) getSites(w http.ResponseWriter, r *http.Request, p httprouter.Params, context *HandlerContext) error {
	sites, err := context.Operator.GetSites(p[0].Value)
	if err != nil {
		return trace.Wrap(err)
	}
	roundtrip.ReplyJSON(w, http.StatusOK, sites)
	return nil
}

/*
   getSiteByDomain returns a site entry by domain

   GET /portal/v1/sites/domain/:domain

Success response:

   {
      ... site contents, see createSite for details
   }
*/
func (h *WebHandler) getSiteByDomain(w http.ResponseWriter, r *http.Request, p httprouter.Params, context *HandlerContext) error {
	site, err := context.Operator.GetSiteByDomain(p[0].Value)
	if err != nil {
		return trace.Wrap(err)
	}
	roundtrip.ReplyJSON(w, http.StatusOK, site)
	return nil
}

/*  deactivateSite moves site to the "degraded" state and possibly stops the application

    POST /portal/v1/accounts/:account_id/sites/:site_domain/deactivate

    Input: ops.DeactivateSiteRequest

    Success response:
    {
      "message": "site deactivated"
    }
*/
func (h *WebHandler) deactivateSite(w http.ResponseWriter, r *http.Request, p httprouter.Params, context *HandlerContext) error {
	d := json.NewDecoder(r.Body)
	var req ops.DeactivateSiteRequest
	if err := d.Decode(&req); err != nil {
		return trace.BadParameter(err.Error())
	}
	if err := context.Operator.DeactivateSite(req); err != nil {
		return trace.Wrap(err)
	}
	roundtrip.ReplyJSON(w, http.StatusOK, statusOK("site deactivated"))
	return nil
}

/*  activateSite moves site to the "active" state and possibly starts the application

    POST /portal/v1/accounts/:account_id/sites/:site_domain/activate

    Input: ops.ActivateSiteRequest

    Success response:
    {
      "message": "site activated"
    }
*/
func (h *WebHandler) activateSite(w http.ResponseWriter, r *http.Request, p httprouter.Params, context *HandlerContext) error {
	d := json.NewDecoder(r.Body)
	var req ops.ActivateSiteRequest
	if err := d.Decode(&req); err != nil {
		return trace.BadParameter(err.Error())
	}
	if err := context.Operator.ActivateSite(req); err != nil {
		return trace.Wrap(err)
	}
	roundtrip.ReplyJSON(w, http.StatusOK, statusOK("site activated"))
	return nil
}

/* getSiteReport returns a tarball with collected information about the site

   GET /portal/v1/accounts/:account_id/sites/:site_domain/report
*/
func (h *WebHandler) getSiteReport(w http.ResponseWriter, r *http.Request, p httprouter.Params, context *HandlerContext) error {
	report, err := context.Operator.GetSiteReport(siteKey(p))
	if err != nil {
		return trace.Wrap(err)
	}
	defer report.Close()
	w.Header().Set("Content-Disposition", fmt.Sprintf("attachment; filename=%v", defaults.ReportTarball))
	readSeeker, ok := report.(io.ReadSeeker)
	if ok {
		http.ServeContent(w, r, "report", time.Now(), readSeeker)
		return nil
	}
	_, err = io.Copy(w, report)
	return trace.Wrap(err)
}

/*  completeFinalInstallStep marks the site as having completed the last installation step

    POST /portal/v1/accounts/:account_id/sites/:site_domain/complete

    Input: ops.SiteKey

    Success response:
    {
      "message": "site installer step marked completed"
    }
*/
func (h *WebHandler) completeFinalInstallStep(w http.ResponseWriter, r *http.Request, p httprouter.Params, context *HandlerContext) error {
	d := json.NewDecoder(r.Body)
	var req ops.CompleteFinalInstallStepRequest
	if err := d.Decode(&req); err != nil {
		return trace.BadParameter(err.Error())
	}
	if err := context.Operator.CompleteFinalInstallStep(req); err != nil {
		return trace.Wrap(err)
	}
	roundtrip.ReplyJSON(w, http.StatusOK, statusOK("site final install step has been completed"))
	return nil
}

/*  getLocalUser returns the local gravity site user

    GET /portal/v1/accounts/:account_id/sites/:site_domain/localuser

    Input: ops.SiteKey

    Success response: users.User
*/
func (h *WebHandler) getLocalUser(w http.ResponseWriter, r *http.Request, p httprouter.Params, context *HandlerContext) error {
	user, err := context.Operator.GetLocalUser(siteKey(p))
	if err != nil {
		return trace.Wrap(err)
	}
	roundtrip.ReplyJSON(w, http.StatusOK, user)
	return nil
}

/*  getClusterAgent returns the agent user for the specified cluster

    GET /portal/v1/accounts/:account_id/sites/:site_domain/agent

    Input: ops.ClusterAgentRequest

    Success response: storage.LoginEntry
*/
func (h *WebHandler) getClusterAgent(w http.ResponseWriter, r *http.Request, p httprouter.Params, context *HandlerContext) error {
	err := r.ParseForm()
	if err != nil {
		return trace.Wrap(err)
	}
	needAdmin := false
	if r.Form.Get("admin") != "" {
		needAdmin, err = strconv.ParseBool(r.Form.Get("admin"))
		if err != nil {
			return trace.Wrap(err)
		}
	}
	key := siteKey(p)
	entry, err := context.Operator.GetClusterAgent(ops.ClusterAgentRequest{
		AccountID:   key.AccountID,
		ClusterName: key.SiteDomain,
		Admin:       needAdmin,
	})
	if err != nil {
		return trace.Wrap(err)
	}
	roundtrip.ReplyJSON(w, http.StatusOK, entry)
	return nil
}

/*  getClusterNodes returns a real-time information about cluster nodes

    GET /portal/v1/accounts/:account_id/sites/:site_domain/nodes

    Input: ops.SiteKey

    Success response: []ops.Node
*/
func (h *WebHandler) getClusterNodes(w http.ResponseWriter, r *http.Request, p httprouter.Params, context *HandlerContext) error {
	nodes, err := context.Operator.GetClusterNodes(siteKey(p))
	if err != nil {
		return trace.Wrap(err)
	}
	roundtrip.ReplyJSON(w, http.StatusOK, nodes)
	return nil
}

/*  resetUserPassword resets the user password and returns the new one

    PUT /portal/v1/accounts/:account_id/sites/:site_domain/reset-password

    Input: ops.ResetUserPasswordRequest

    Success response:
    {
      "password": <new password string>
    }
*/
func (h *WebHandler) resetUserPassword(w http.ResponseWriter, r *http.Request, p httprouter.Params, context *HandlerContext) error {
	d := json.NewDecoder(r.Body)
	var req ops.ResetUserPasswordRequest
	if err := d.Decode(&req); err != nil {
		return trace.BadParameter(err.Error())
	}
	password, err := context.Operator.ResetUserPassword(req)
	if err != nil {
		return trace.Wrap(err)
	}
	roundtrip.ReplyJSON(w, http.StatusOK, map[string]string{"password": password})
	return nil
}

/*  signTLSKey signs TLS Public Key

    POST /portal/v1/accounts/:account_id/sites/:site_domain/sign/tls
*/
func (h *WebHandler) signTLSKey(w http.ResponseWriter, r *http.Request, p httprouter.Params, context *HandlerContext) error {
	d := json.NewDecoder(r.Body)
	var req ops.TLSSignRequest
	if err := d.Decode(&req); err != nil {
		return trace.BadParameter(err.Error())
	}
	re, err := context.Operator.SignTLSKey(req)
	if err != nil {
		return trace.Wrap(err)
	}
	roundtrip.ReplyJSON(w, http.StatusOK, re)
	return nil
}

/*  signSSHKey signs SSH Public Key

    POST /portal/v1/accounts/:account_id/sites/:site_domain/sign/ssh
*/
func (h *WebHandler) signSSHKey(w http.ResponseWriter, r *http.Request, p httprouter.Params, context *HandlerContext) error {
	d := json.NewDecoder(r.Body)
	var req ops.SSHSignRequest
	if err := d.Decode(&req); err != nil {
		return trace.BadParameter(err.Error())
	}
	re, err := context.Operator.SignSSHKey(req)
	if err != nil {
		return trace.Wrap(err)
	}
	raw, err := re.ToRaw()
	if err != nil {
		return trace.Wrap(err)
	}
	roundtrip.ReplyJSON(w, http.StatusOK, raw)
	return nil
}

/*  validateServers runs a pre-installation checks for a site

    POST /portal/v1/accounts/:account_id/sites/:site_domain/prechecks
*/
func (h *WebHandler) validateServers(w http.ResponseWriter, r *http.Request, p httprouter.Params, context *HandlerContext) error {
	d := json.NewDecoder(r.Body)
	var req ops.ValidateServersRequest
	if err := d.Decode(&req); err != nil {
		return trace.BadParameter(err.Error())
	}
	err := context.Operator.ValidateServers(req)
	if err != nil {
		return trace.Wrap(err)
	}
	roundtrip.ReplyJSON(w, http.StatusOK, statusOK("ok"))
	return nil
}

/*  stepDown asks the process to pause leadership

    POST /portal/v1/accounts/:account_id/sites/:site_domain/stepdown
*/
func (h *WebHandler) stepDown(w http.ResponseWriter, r *http.Request, p httprouter.Params, context *HandlerContext) error {
	err := context.Operator.StepDown(siteKey(p))
	if err != nil {
		return trace.Wrap(err)
	}
	roundtrip.ReplyJSON(w, http.StatusOK, statusOK("ok"))
	return nil
}

/*  checkSiteStatus checks site status by invoking app status hook

    GET /portal/v1/accounts/:account_id/sites/:site_domain/status

    Success response:
    {
      "message": "ok"
    }
*/
func (h *WebHandler) checkSiteStatus(w http.ResponseWriter, r *http.Request, p httprouter.Params, context *HandlerContext) error {
	if err := context.Operator.CheckSiteStatus(r.Context(), siteKey(p)); err != nil {
		return trace.Wrap(err)
	}
	roundtrip.ReplyJSON(w, http.StatusOK, statusOK("ok"))
	return nil
}

/*  validateDomainName checks if the specified domain name has already been allocated

    GET /portal/v1/domains/:domain

    Success response:
    {
      "message": "ok"
    }
*/
func (h *WebHandler) validateDomainName(w http.ResponseWriter, r *http.Request, p httprouter.Params, context *HandlerContext) error {
	domainName := p[0].Value
	if err := context.Operator.ValidateDomainName(domainName); err != nil {
		return trace.Wrap(err)
	}
	roundtrip.ReplyJSON(w, http.StatusOK, statusOK("ok"))
	return nil
}

/*  validateRemoteAccess verifies remote access to nodes in the cluster by executing a set of specified
    commands (and returning their results)

    POST /portal/v1/accounts/:account_id/sites/:domain/validation/remoteaccess

    Input: ops.ValidateRemoteAccessRequest
    Output: ops.ValidateRemoteAccessResponse
*/
func (h *WebHandler) validateRemoteAccess(w http.ResponseWriter, r *http.Request, p httprouter.Params, context *HandlerContext) error {
	var req ops.ValidateRemoteAccessRequest
	dec := json.NewDecoder(r.Body)
	if err := dec.Decode(&req); err != nil {
		return trace.BadParameter("failed to decode request: %v", err)
	}

	resp, err := context.Operator.ValidateRemoteAccess(req)
	if err != nil {
		return trace.Wrap(err)
	}
	roundtrip.ReplyJSON(w, http.StatusOK, resp)
	return nil
}

/* getSiteOperations returns a list of operations that were executed for this site

   GET /portal/v1/accounts/:account_id/sites/:site_domain/operations/common

   [{
      "id": "operation id",
      "account_id": "account id",
      "site_id": "site_id",
      "type": "operation type, e.g. 'install_site' or "uninstall_site"",
      "created": "timestamp RFC 3339",
	  "updated": "timestamp RFC 3339",
      "state": "operation state",
	  "servers": "servers involved in this operatoin",
	  "variables": {
         "key": "operation specific variables"
      }
   }]
*/
func (h *WebHandler) getSiteOperations(w http.ResponseWriter, r *http.Request, p httprouter.Params, context *HandlerContext) error {
	operations, err := context.Operator.GetSiteOperations(siteKey(p))
	if err != nil {
		return trace.Wrap(err)
	}
	roundtrip.ReplyJSON(w, http.StatusOK, operations)
	return nil
}

/* getSiteOperation returns site operation by it's ID

  GET /portal/v1/accounts/:account_id/sites/:site_domain/operations/common/:operation_id

Success response:

  {
     ...operation, see getSiteOperations for details
  }
*/
func (h *WebHandler) getSiteOperation(w http.ResponseWriter, r *http.Request, p httprouter.Params, context *HandlerContext) error {
	operation, err := context.Operator.GetSiteOperation(siteOperationKey(p))
	if err != nil {
		return trace.Wrap(err)
	}
	roundtrip.ReplyJSON(w, http.StatusOK, operation)
	return nil
}

/* deleteOperation removes an unstarted operation

  DELETE /portal/v1/accounts/:account_id/sites/:site_domain/operations/common/:operation_id

Success response:

  {
     "message": "deleted"
  }
*/
func (h *WebHandler) deleteOperation(w http.ResponseWriter, r *http.Request, p httprouter.Params, context *HandlerContext) error {
	err := context.Operator.DeleteSiteOperation(siteOperationKey(p))
	if err != nil {
		return trace.Wrap(err)
	}
	roundtrip.ReplyJSON(w, http.StatusOK, statusOK("deleted"))
	return nil
}

/* resumeShrink resumes the interrupted shrink operation

   POST	/portal/v1/accounts/:account_id/sites/:site_domain/operations/shrink/resume


Success response:

{
    "AccountID": "account id",
    "SiteDomain": "site domain",
    "OperationID": "operation id"
}
*/
func (h *WebHandler) resumeShrink(w http.ResponseWriter, r *http.Request, p httprouter.Params, context *HandlerContext) error {
	key := siteKey(p)
	opKey, err := context.Operator.ResumeShrink(key)
	if err != nil {
		return trace.Wrap(err)
	}
	roundtrip.ReplyJSON(w, http.StatusOK, opKey)
	return nil
}

/* createSiteInstallOperation creates site install operation. Note that
it does not starts actuall uninstall, but rather creates a record to configure
and track uninstall

   POST	/portal/v1/accounts/:account_id/sites/:site_domain/operations/install

   {
      "account_id": "account id",
      "site_id": "site_id",
      "variables": {
         "key": "operation specific variables"
      }
   }


Success response:

   {
      "account_id": "account id",
      "site_id": "site_id",
      "operation_id": "operation id"
   }
*/
func (h *WebHandler) createSiteInstallOperation(w http.ResponseWriter, r *http.Request, p httprouter.Params, context *HandlerContext) error {
	d := json.NewDecoder(r.Body)
	var req ops.CreateSiteInstallOperationRequest
	if err := d.Decode(&req); err != nil {
		return trace.BadParameter(err.Error())
	}
	key := siteKey(p)
	req.AccountID = key.AccountID
	req.SiteDomain = key.SiteDomain
	if req.Provisioner == "" {
		site, err := context.Operator.GetSite(key)
		if err != nil {
			return trace.Wrap(err, "failed to fetch a site for key %v", key)
		}
		provisioner, err := schema.GetProvisionerFromProvider(site.Provider)
		if err != nil {
			return trace.Wrap(err)
		}
		req.Provisioner = provisioner
	}
	op, err := context.Operator.CreateSiteInstallOperation(r.Context(), req)
	if err != nil {
		return trace.Wrap(err)
	}
	log.Debugf("got operation: %#v", op)
	roundtrip.ReplyJSON(w, http.StatusOK, op)
	return nil
}

/* updateInstallOperation updates the state of an install operation

   PUT /portal/v1/accounts/:account_id/sites/:site_domain/operations/install/:operation_id
*/
func (h *WebHandler) updateInstallOperation(w http.ResponseWriter, r *http.Request, p httprouter.Params, context *HandlerContext) error {
	d := json.NewDecoder(r.Body)
	var req ops.OperationUpdateRequest
	if err := d.Decode(&req); err != nil {
		return trace.BadParameter(err.Error())
	}
	opKey := siteOperationKey(p)
	log.Infof("opshandler: updateInstallOperation: req=%#v, key=%v", req, opKey)
	if err := context.Operator.UpdateInstallOperationState(opKey, req); err != nil {
		return trace.Wrap(err)
	}
	roundtrip.ReplyJSON(w, http.StatusOK, statusOK("install operation updated"))
	return nil
}

/* updateExpandOperation updates the state of an install operation

   PUT /portal/v1/accounts/:account_id/sites/:site_domain/operations/expand/:operation_id
*/
func (h *WebHandler) updateExpandOperation(w http.ResponseWriter, r *http.Request, p httprouter.Params, context *HandlerContext) error {
	d := json.NewDecoder(r.Body)
	var req ops.OperationUpdateRequest
	if err := d.Decode(&req); err != nil {
		return trace.BadParameter(err.Error())
	}
	opKey := siteOperationKey(p)
	log.Infof("opshandler: updateExpandOperation: req=%#v, key=%v", req, opKey)
	if err := context.Operator.UpdateExpandOperationState(opKey, req); err != nil {
		return trace.Wrap(err)
	}
	roundtrip.ReplyJSON(w, http.StatusOK, statusOK("expand operation updated"))
	return nil
}

/* completeSiteOperation completes the specified operation with given state

   PUT /portal/v1/accos/:account_id/sites/:site_domain/operations/common/:operation_id/complete

   {
      "account_id": "account id",
      "site_id": "site_id",
      "variables": {
         "key": "operation specific variables"
      }
   }


Success response:

   {
      "status": "operation completed",
   }
*/
func (h *WebHandler) completeSiteOperation(w http.ResponseWriter, r *http.Request, p httprouter.Params, context *HandlerContext) error {
	d := json.NewDecoder(r.Body)
	var req ops.SetOperationStateRequest
	if err := d.Decode(&req); err != nil {
		return trace.BadParameter(err.Error())
	}
	opKey := siteOperationKey(p)
	err := context.Operator.SetOperationState(opKey, req)
	if err != nil {
		return trace.Wrap(err)
	}
	roundtrip.ReplyJSON(w, http.StatusOK, statusOK("operation completed"))
	return nil
}

/* createOperationPlan saves the provided operation plan

   POST /portal/v1/accos/:account_id/sites/:site_domain/operations/common/:operation_id/plan

   Success response: {"status": "ok", "message": "plan created"}
*/
func (h *WebHandler) createOperationPlan(w http.ResponseWriter, r *http.Request, p httprouter.Params, context *HandlerContext) error {
	var plan storage.OperationPlan
	err := json.NewDecoder(r.Body).Decode(&plan)
	if err != nil {
		return trace.Wrap(err)
	}
	err = context.Operator.CreateOperationPlan(siteOperationKey(p), plan)
	if err != nil {
		return trace.Wrap(err)
	}
	roundtrip.ReplyJSON(w, http.StatusOK, statusOK("plan created"))
	return nil
}

/* createOperationPlanChange creates a new changelog entry for a plan

   POST /portal/v1/accos/:account_id/sites/:site_domain/operations/common/:operation_id/plan/changelog

   Success response: {"status": "ok", "message": "changelog entry created"}
*/
func (h *WebHandler) createOperationPlanChange(w http.ResponseWriter, r *http.Request, p httprouter.Params, context *HandlerContext) error {
	var change storage.PlanChange
	err := json.NewDecoder(r.Body).Decode(&change)
	if err != nil {
		return trace.Wrap(err)
	}
	err = context.Operator.CreateOperationPlanChange(siteOperationKey(p), change)
	if err != nil {
		return trace.Wrap(err)
	}
	roundtrip.ReplyJSON(w, http.StatusOK, statusOK("changelog entry created"))
	return nil
}

/* getOperationPlan returns plan for the specified operation

   GET /portal/v1/accos/:account_id/sites/:site_domain/operations/common/:operation_id/plan

   Success response: storage.OperationPlan
*/
func (h *WebHandler) getOperationPlan(w http.ResponseWriter, r *http.Request, p httprouter.Params, context *HandlerContext) error {
	plan, err := context.Operator.GetOperationPlan(siteOperationKey(p))
	if err != nil {
		return trace.Wrap(err)
	}
	roundtrip.ReplyJSON(w, http.StatusOK, plan)
	return nil
}

/* configurePackages configures install packages

   POST /portal/v1/accounts/:account_id/sites/:site_domain/operations/common/:operation_id/plan/configure

   Success response: {"status": "ok", "message": "packages configured"}
*/
func (h *WebHandler) configurePackages(w http.ResponseWriter, r *http.Request, p httprouter.Params, context *HandlerContext) error {
	d := json.NewDecoder(r.Body)
	var req ops.ConfigurePackagesRequest
	if err := d.Decode(&req); err != nil {
		return trace.BadParameter(err.Error())
	}
	req.SiteOperationKey = siteOperationKey(p)
	err := context.Operator.ConfigurePackages(req)
	if err != nil {
		return trace.Wrap(err)
	}
	roundtrip.ReplyJSON(w, http.StatusOK, statusOK("packages configured"))
	return nil
}

/* getSiteInstallOperationAgentReport returns a set of server parameters such as network interfaces
  collected by agents running on each node as well as download instructions.
  These details are used on the client to let user customize the installation before it commences.

  GET /portal/v1/accounts/:account_id/sites/:site_domain/operations/install/:operation_id/agent-report

Success response:

   {
      "can_continue": true,
      "message": "message to show to user",
      "servers": [{
          "hostname": "localhost",
          "interfaces": [{
             "ipv4_addr": "127.0.0.1",
             "name": "lo"
          }]
      }],
      "instructions": "download instructions to display to user"
   }
*/
func (h *WebHandler) getSiteInstallOperationAgentReport(w http.ResponseWriter, r *http.Request, p httprouter.Params, context *HandlerContext) error {
	agentReport, err := context.Operator.GetSiteInstallOperationAgentReport(siteOperationKey(p))
	if err != nil {
		return trace.Wrap(err)
	}

	resp, err := agentReport.Transport()
	if err != nil {
		return trace.Wrap(err)
	}

	roundtrip.ReplyJSON(w, http.StatusOK, resp)
	return nil
}

/* siteInstallOperationStart activates actual install operation, note that operation plan has to be set before calling this function
cal

   POST /portal/v1/accounts/:account_id/sites/:site_domain/operations/install/:operation_id/start

Success response:

   {
     "status": "ok"
   }

*/
func (h *WebHandler) siteInstallOperationStart(w http.ResponseWriter, r *http.Request, p httprouter.Params, context *HandlerContext) error {
	key := siteOperationKey(p)
	go func() {
		err := context.Operator.SiteInstallOperationStart(key)
		if err != nil {
			log.Warningf("site %v install operation failed, error %v", key, err)
		}
	}()
	roundtrip.ReplyJSON(w, http.StatusOK, statusOK("install operation has started"))
	return nil
}

/* createSiteExpandOperation initiates expansion - adding new servers to the cluster
it does not kick off actuall change, but creates a record for tracking

   POST	/portal/v1/accounts/:account_id/sites/:site_domain/operations/expand

   {
      "account_id": "account id",
      "site_id": "site_id",
	  "variables": {
         "key": "operation specific variables"
      },
      "servers": {"master": 1} // servers of the particular profile to add
   }


Success response:

   {
      "account_id": "account id",
      "site_id": "site_id",
      "operation_id": "operation id"
   }
*/
func (h *WebHandler) createSiteExpandOperation(w http.ResponseWriter, r *http.Request, p httprouter.Params, context *HandlerContext) error {
	d := json.NewDecoder(r.Body)
	var req ops.CreateSiteExpandOperationRequest
	if err := d.Decode(&req); err != nil {
		return trace.BadParameter(err.Error())
	}

	key := siteKey(p)
	req.AccountID = key.AccountID
	req.SiteDomain = key.SiteDomain
	if req.Provisioner == "" {
		installOp, err := ops.GetCompletedInstallOperation(key, context.Operator)
		if err != nil {
			return trace.Wrap(err, "failed to find a completed install operation")
		}
		req.Provisioner = installOp.Provisioner
	}

	op, err := context.Operator.CreateSiteExpandOperation(r.Context(), req)
	if err != nil {
		return trace.Wrap(err)
	}

	log.Infof("got operation: %#v", op)
	roundtrip.ReplyJSON(w, http.StatusOK, op)
	return nil
}

/*getSiteExpandOperationAgent report is used for on prem installations and displays the
information collected by the runtime agents started by user on hosts about server and
their parameters so user can configure it

  GET /portal/v1/accounts/:account_id/sites/:site_domain/operations/expand/:operation_id/agent-report

Success response:

   {
      "can_continue": true,
	  "message": "message to show to user",
	  "servers": [{
          "hostname": "localhost",
          "interfaces": [{
             "ipv4_addr": "127.0.0.1",
             "name": "lo"
           }]
      }],
      "instructions": "download instructions to display to user"
   }
*/
func (h *WebHandler) getSiteExpandOperationAgentReport(w http.ResponseWriter, r *http.Request, p httprouter.Params, context *HandlerContext) error {
	agentReport, err := context.Operator.GetSiteExpandOperationAgentReport(siteOperationKey(p))
	if err != nil {
		return trace.Wrap(err)
	}

	resp, err := agentReport.Transport()
	if err != nil {
		return trace.Wrap(err)
	}

	roundtrip.ReplyJSON(w, http.StatusOK, resp)
	return nil
}

/* siteExpandOperationStart activates actual expand operation, note that operation plan has to be set before calling this function

   POST /portal/v1/accounts/:account_id/sites/:site_domain/operations/expand/:operation_id/start

Success response:

   {
     "status": "ok"
   }

*/
func (h *WebHandler) siteExpandOperationStart(w http.ResponseWriter, r *http.Request, p httprouter.Params, context *HandlerContext) error {
	key := siteOperationKey(p)
	go func() {
		err := context.Operator.SiteExpandOperationStart(key)
		if err != nil {
			log.Warningf("site %v expand operation failed, error %v", key, err)
		}
	}()
	roundtrip.ReplyJSON(w, http.StatusOK, statusOK("expand operation has started"))
	return nil
}

/* createSiteUninstallOperation initiates site uninstall operation. Note that
it starts actuall uninstall, and creates a record to configure
and track uninstall

   POST	/portal/v1/accounts/:account_id/sites/:site_domain/operations/uninstall

   {
      "account_id": "account id",
      "site_id": "site_id"
   }


Success response:

   {
      "account_id": "account id",
      "site_id": "site_id",
      "operation_id": "operation id"
   }
*/
func (h *WebHandler) createSiteUninstallOperation(w http.ResponseWriter, r *http.Request, p httprouter.Params, context *HandlerContext) error {
	d := json.NewDecoder(r.Body)
	var req ops.CreateSiteUninstallOperationRequest
	if err := d.Decode(&req); err != nil {
		return trace.BadParameter(err.Error())
	}
	key := siteKey(p)
	req.AccountID = key.AccountID
	req.SiteDomain = key.SiteDomain
	op, err := context.Operator.CreateSiteUninstallOperation(r.Context(), req)
	if err != nil {
		return trace.Wrap(err)
	}
	roundtrip.ReplyJSON(w, http.StatusOK, op)
	return nil
}

/*getSiteOperationLogs is a web socket method that returns a stream of logs for this operation

  GET /portal/v1/accounts/:account_id/sites/:site_domain/operations/common/:operation_id/logs

*/
func (h *WebHandler) getSiteOperationLogs(w http.ResponseWriter, r *http.Request, p httprouter.Params, context *HandlerContext) error {
	return getOpLogs(w, r, siteOperationKey(p), context)
}

/* createLogEntry appends the provided log entry to the operation's log file

   POST /portal/v1/accounts/:account_id/sites/:site_domain/operations/common/:operation_id/logs/entry
*/
func (h *WebHandler) createLogEntry(w http.ResponseWriter, r *http.Request, p httprouter.Params, context *HandlerContext) error {
	d := json.NewDecoder(r.Body)
	var req ops.LogEntry
	if err := d.Decode(&req); err != nil {
		return trace.BadParameter(err.Error())
	}
	err := context.Operator.CreateLogEntry(siteOperationKey(p), req)
	if err != nil {
		return trace.Wrap(err)
	}
	roundtrip.ReplyJSON(w, http.StatusOK, statusOK("log entry created"))
	return nil
}

/* streamOperationLogs appends the logs from the provided reader to the
   specified operation (user-facing) log file

   POST /portal/v1/accounts/:account_id/sites/:site_domain/operations/common/:operation_id/logs
*/
func (h *WebHandler) streamOperationLogs(w http.ResponseWriter, r *http.Request, p httprouter.Params, context *HandlerContext) error {
	err := context.Operator.StreamOperationLogs(siteOperationKey(p), r.Body)
	if err != nil {
		return trace.Wrap(err)
	}
	roundtrip.ReplyJSON(w, http.StatusOK, statusOK("logs uploaded"))
	return nil
}

/*getSiteOperationCrashReport returns a file upload with a tarball of a crash dump for this operation

  GET /portal/v1/accounts/:account_id/sites/:site_domain/operations/common/:operation_id/crash-report

*/
func (h *WebHandler) getSiteOperationCrashReport(w http.ResponseWriter, r *http.Request, p httprouter.Params, context *HandlerContext) error {
	report, err := context.Operator.GetSiteOperationCrashReport(siteOperationKey(p))
	if err != nil {
		return trace.Wrap(err)
	}
	w.Header().Set("Content-Disposition", "attachment; filename=crashreport.tar")
	_, err = io.Copy(w, report)
	return err
}

/*getSiteOperationProgress returns a progress report for this operation

  GET /portal/v1/accounts/:account_id/sites/:site_domain/operations/common/:operation_id/progress

Success Response:

  {
	"site_id": "site id",
	"operation_id": "operation id",
	"created": "timestamp RFC 3339",
    "completion": 39,
	"state": "one of 'in_progress', 'failed', or 'completed'",
	"message": "message to display to user"
  }
*/
func (h *WebHandler) getSiteOperationProgress(w http.ResponseWriter, r *http.Request, p httprouter.Params, context *HandlerContext) error {
	progressEntry, err := context.Operator.GetSiteOperationProgress(siteOperationKey(p))
	if err != nil {
		return trace.Wrap(err)
	}
	roundtrip.ReplyJSON(w, http.StatusOK, progressEntry)
	return nil
}

/* createProgressEntry creates a new operation progress entry

   POST /portal/v1/accounts/:account_id/sites/:site_domain/operations/common/:operation_id/progress
*/
func (h *WebHandler) createProgressEntry(w http.ResponseWriter, r *http.Request, p httprouter.Params, context *HandlerContext) error {
	d := json.NewDecoder(r.Body)
	var req ops.ProgressEntry
	if err := d.Decode(&req); err != nil {
		return trace.BadParameter(err.Error())
	}
	err := context.Operator.CreateProgressEntry(siteOperationKey(p), req)
	if err != nil {
		return trace.Wrap(err)
	}
	roundtrip.ReplyJSON(w, http.StatusOK, statusOK("progress entry created"))
	return nil
}

/*
   getLastOperation returns the last operation of the given type

   GET /portal/v1/webhelpers/accounts/:account_id/sites/:site_domain/operations/last/:operation_type"

Success response:

   {
      ... operation contents, see createSiteOperation for details
   }
*/
func (h *WebHandler) getLastOperation(w http.ResponseWriter, r *http.Request, p httprouter.Params, context *HandlerContext) error {
	op, err := getLastOperation(siteKey(p), p[2].Value, context)
	if err != nil {
		return trace.Wrap(err)
	}
	roundtrip.ReplyJSON(w, http.StatusOK, op)
	return nil
}

/* createSiteShrinkOperation removes servers and the data from the cluster

   POST	/portal/v1/accounts/:account_id/sites/:site_domain/operations/shrink

   {
      "account_id": "account id",
      "site_id": "site_id",
      "variables": {
         "key": "operation specific variables"
      },
      servers: ["a.example.com"] // servers to delete
   }


Success response:

   {
      "account_id": "account id",
      "site_id": "site_id",
      "operation_id": "operation id"
   }
*/
func (h *WebHandler) createSiteShrinkOperation(w http.ResponseWriter, r *http.Request, p httprouter.Params, context *HandlerContext) error {
	d := json.NewDecoder(r.Body)
	var req ops.CreateSiteShrinkOperationRequest
	if err := d.Decode(&req); err != nil {
		return trace.BadParameter(err.Error())
	}
	key := siteKey(p)
	req.AccountID = key.AccountID
	req.SiteDomain = key.SiteDomain
	op, err := context.Operator.CreateSiteShrinkOperation(r.Context(), req)
	if err != nil {
		return trace.Wrap(err)
	}
	log.Infof("got operation: %#v", op)
	roundtrip.ReplyJSON(w, http.StatusOK, op)
	return nil
}

/* createSiteUpdateOperation initiates site update operation

   POST /portal/v1/accounts/:account_id/sites/:site_domain/operations/update

   {
      "account_id": "account id",
      "site_id": "site_id",
      "package": "gravitational.io/mattermost:1.2.3"
   }


Success response:

   {
      "account_id": "account id",
      "site_id": "site_id",
      "operation_id": "operation id"
   }
*/
func (h *WebHandler) createSiteUpdateOperation(w http.ResponseWriter, r *http.Request, p httprouter.Params, context *HandlerContext) error {
	d := json.NewDecoder(r.Body)
	var req ops.CreateSiteAppUpdateOperationRequest
	if err := d.Decode(&req); err != nil {
		return trace.BadParameter(err.Error())
	}
	key := siteKey(p)
	req.AccountID = key.AccountID
	req.SiteDomain = key.SiteDomain
	op, err := context.Operator.CreateSiteAppUpdateOperation(r.Context(), req)
	if err != nil {
		return trace.Wrap(err)
	}
	log.Debugf("got operation: %#v", op)
	roundtrip.ReplyJSON(w, http.StatusOK, op)
	return nil
}

/* createClusterGarbageCollectOperation creates a new garbage operation for the cluster

   POST	/portal/v1/accounts/:account_id/sites/:site_domain/operations/gc

   {
      "account_id": "account id",
      "site_id": "cluster_name",
   }


Success response:

   {
      "account_id": "account id",
      "site_id": "cluster_name",
      "operation_id": "operation id"
   }
*/
func (h *WebHandler) createClusterGarbageCollectOperation(w http.ResponseWriter, r *http.Request, p httprouter.Params, context *HandlerContext) error {
	d := json.NewDecoder(r.Body)
	var req ops.CreateClusterGarbageCollectOperationRequest
	if err := d.Decode(&req); err != nil {
		return trace.BadParameter(err.Error())
	}

	key := siteKey(p)
	req.AccountID = key.AccountID
	req.ClusterName = key.SiteDomain
	op, err := context.Operator.CreateClusterGarbageCollectOperation(r.Context(), req)
	if err != nil {
		return trace.Wrap(err)
	}

	log.Infof("got operation: %#v", op)
	roundtrip.ReplyJSON(w, http.StatusOK, op)
	return nil
}

/* getLogForwarders returns a list of configured log forwarders

   GET /portal/v1/accounts/:account_id/sites/:site_domain/logs/forwarders

Success response:

   []storage.LogForwarder
*/
func (h *WebHandler) getLogForwarders(w http.ResponseWriter, r *http.Request, p httprouter.Params, context *HandlerContext) error {
	forwarders, err := context.Operator.GetLogForwarders(siteKey(p))
	if err != nil {
		return trace.Wrap(err)
	}
	items := make([]json.RawMessage, len(forwarders))
	for i, forwarder := range forwarders {
		bytes, err := storage.GetLogForwarderMarshaler().Marshal(forwarder)
		if err != nil {
			return trace.Wrap(err)
		}
		items[i] = bytes
	}
	roundtrip.ReplyJSON(w, http.StatusOK, items)
	return nil
}

/* createLogForwarders creates a new log forwarder

   POST /portal/v1/accounts/:account_id/sites/:site_domain/logs/forwarders
*/
func (h *WebHandler) createLogForwarder(w http.ResponseWriter, r *http.Request, p httprouter.Params, context *HandlerContext) error {
	var req opsclient.UpsertResourceRawReq
	if err := telehttplib.ReadJSON(r, &req); err != nil {
		return trace.Wrap(err)
	}
	forwarder, err := storage.GetLogForwarderMarshaler().Unmarshal(req.Resource)
	if err != nil {
		return trace.Wrap(err)
	}
	if req.TTL != 0 {
		forwarder.SetTTL(clockwork.NewRealClock(), req.TTL)
	}
	err = context.Operator.CreateLogForwarder(r.Context(), siteKey(p), forwarder)
	if err != nil {
		return trace.Wrap(err)
	}
	roundtrip.ReplyJSON(w, http.StatusOK, statusOK("log forwarder created"))
	return nil
}

/* updateLogForwarders updates an existing log forwarder

   PUT /portal/v1/accounts/:account_id/sites/:site_domain/logs/forwarders/:name
*/
func (h *WebHandler) updateLogForwarder(w http.ResponseWriter, r *http.Request, p httprouter.Params, context *HandlerContext) error {
	var req opsclient.UpsertResourceRawReq
	if err := telehttplib.ReadJSON(r, &req); err != nil {
		return trace.Wrap(err)
	}
	forwarder, err := storage.GetLogForwarderMarshaler().Unmarshal(req.Resource)
	if err != nil {
		return trace.Wrap(err)
	}
	if req.TTL != 0 {
		forwarder.SetTTL(clockwork.NewRealClock(), req.TTL)
	}
	err = context.Operator.UpdateLogForwarder(r.Context(), siteKey(p), forwarder)
	if err != nil {
		return trace.Wrap(err)
	}
	roundtrip.ReplyJSON(w, http.StatusOK, statusOK("log forwarder updated"))
	return nil
}

/* deleteLogForwarders deletes a log forwarder

   DELETE /portal/v1/accounts/:account_id/sites/:site_domain/logs/forwarders/:name
*/
func (h *WebHandler) deleteLogForwarder(w http.ResponseWriter, r *http.Request, p httprouter.Params, context *HandlerContext) error {
	err := context.Operator.DeleteLogForwarder(r.Context(), siteKey(p), p.ByName("name"))
	if err != nil {
		return trace.Wrap(err)
	}
	roundtrip.ReplyJSON(w, http.StatusOK, statusOK("log forwarder deleted"))
	return nil
}

/* getSMTPConfig returns the cluster SMTP configuration

     GET /portal/v1/accounts/:account_id/sites/:site_domain/smtp

   Success Response:

     storage.SMTPConfig
*/
func (h *WebHandler) getSMTPConfig(w http.ResponseWriter, r *http.Request, p httprouter.Params, context *HandlerContext) error {
	config, err := context.Operator.GetSMTPConfig(siteKey(p))
	if err != nil {
		return trace.Wrap(err)
	}
	roundtrip.ReplyJSON(w, http.StatusOK, config)
	return nil
}

/* updateSMTPConfig updates the cluster SMTP configuration

     PUT /portal/v1/accounts/:account_id/sites/:site_domain/smtp

   Success Response:

     {
       "message": "smtp configuration updated"
     }
*/
func (h *WebHandler) updateSMTPConfig(w http.ResponseWriter, r *http.Request, p httprouter.Params, context *HandlerContext) error {
	var req opsclient.UpsertResourceRawReq
	if err := telehttplib.ReadJSON(r, &req); err != nil {
		return trace.Wrap(err)
	}

	config, err := storage.UnmarshalSMTPConfig(req.Resource)
	if err != nil {
		return trace.Wrap(err)
	}
	if req.TTL != 0 {
		config.SetTTL(clockwork.NewRealClock(), req.TTL)
	}

	err = context.Operator.UpdateSMTPConfig(r.Context(), siteKey(p), config)
	if err != nil {
		return trace.Wrap(err)
	}
	roundtrip.ReplyJSON(w, http.StatusOK, statusOK("smtp configuration updated"))
	return nil
}

/* deleteSMTPConfig deletes the cluster SMTP configuration

   DELETE /portal/v1/accounts/:account_id/sites/:site_domain/smtp

   Success Response:

     {
       "message": "smtp configuration deleted"
     }
*/
func (h *WebHandler) deleteSMTPConfig(w http.ResponseWriter, r *http.Request, p httprouter.Params, context *HandlerContext) error {
	err := context.Operator.DeleteSMTPConfig(r.Context(), siteKey(p))
	if err != nil {
		return trace.Wrap(err)
	}

	roundtrip.ReplyJSON(w, http.StatusOK, statusOK("smtp configuration deleted"))
	return nil
}

/* getApplicationEndpoints returns application endpoints for a deployed cluster

     GET /portal/v1/accounts/:account_id/sites/:site_domain/endpoints

   Success Response:

     []ops.Endpoint
*/
func (h *WebHandler) getApplicationEndpoints(w http.ResponseWriter, r *http.Request, p httprouter.Params, context *HandlerContext) error {
	endpoints, err := context.Operator.GetApplicationEndpoints(siteKey(p))
	if err != nil {
		return trace.Wrap(err)
	}
	roundtrip.ReplyJSON(w, http.StatusOK, endpoints)
	return nil
}

/* getAppInstaller returns a standalone installer for the specified application

GET /portal/v1/accounts/:account_id/apps/:repository_id/:package_name/:version/installer

   Success Response:

     binary stream with application tarball
*/
func (h *WebHandler) getAppInstaller(w http.ResponseWriter, r *http.Request, p httprouter.Params, context *HandlerContext) error {
	accountID := p.ByName("account_id")
	locator, err := loc.NewLocator(p.ByName("repository_id"), p.ByName("package_name"), p.ByName("version"))
	if err != nil {
		return trace.Wrap(err)
	}

	if err := r.ParseForm(); err != nil {
		return trace.Wrap(err)
	}

	var installerReq ops.AppInstallerRequest
	requestBytes := r.Form.Get("request")

	err = json.Unmarshal([]byte(requestBytes), &installerReq)
	if err != nil {
		return trace.Wrap(err, "failed to unmarshal `%s`", requestBytes)
	}
	installerReq.AccountID = accountID

	reader, err := h.cfg.Operator.GetAppInstaller(installerReq)
	if err != nil {
		return trace.Wrap(err)
	}
	defer reader.Close()

	installerFilename := fmt.Sprintf("%v-%v-installer.tar.gz", locator.Name, locator.Version)
	w.Header().Set("Content-Type", "application/x-gzip")
	w.Header().Set("Content-Disposition", `attachment; filename="`+installerFilename+`"`)
	_, err = io.Copy(w, reader)
	return trace.Wrap(err)
}

/* getClusterCert returns the cluster certificate

     GET /portal/v1/accounts/:account_id/sites/:site_domain/certificate

   Success Response:

     ops.ClusterCertificate
*/
func (h *WebHandler) getClusterCert(w http.ResponseWriter, r *http.Request, p httprouter.Params, context *HandlerContext) error {
	var withSecrets bool
	var err error
	if r.URL.Query().Get(constants.WithSecretsParam) != "" {
		withSecrets, _, err = telehttplib.ParseBool(r.URL.Query(), constants.WithSecretsParam)
		if err != nil {
			return trace.Wrap(err)
		}
	}

	cert, err := context.Operator.GetClusterCertificate(siteKey(p), withSecrets)
	if err != nil {
		return trace.Wrap(err)
	}
	roundtrip.ReplyJSON(w, http.StatusOK, cert)
	return nil
}

/* updateClusterCert updates the cluster certificate

     POST /portal/v1/accounts/:account_id/sites/:site_domain/certificate

   Success Response:

     ops.ClusterCertificate
*/
func (h *WebHandler) updateClusterCert(w http.ResponseWriter, r *http.Request, p httprouter.Params, context *HandlerContext) error {
	var req ops.UpdateCertificateRequest
	if err := json.NewDecoder(r.Body).Decode(&req); err != nil {
		return trace.BadParameter(err.Error())
	}
	cert, err := context.Operator.UpdateClusterCertificate(r.Context(), req)
	if err != nil {
		return trace.Wrap(err)
	}
	roundtrip.ReplyJSON(w, http.StatusOK, cert)
	return nil
}

/* deleteClusterCert deletes the cluster certificate

     DELETE /portal/v1/accounts/:account_id/sites/:site_domain/certificate

   Success Response:

    200 certificate deleted
*/
func (h *WebHandler) deleteClusterCert(w http.ResponseWriter, r *http.Request, p httprouter.Params, context *HandlerContext) error {
	err := context.Operator.DeleteClusterCertificate(r.Context(), siteKey(p))
	if err != nil {
		return trace.Wrap(err)
	}
	roundtrip.ReplyJSON(w, http.StatusOK, message("certificate deleted"))
	return nil
}

/* emitAuditEvent saves the provided event in the audit log.

     POST /portal/v1/accounts/:account_id/sites/:site_domain/events

   Success response:

     { "message": "audit log event saved" }
*/
func (h *WebHandler) emitAuditEvent(w http.ResponseWriter, r *http.Request, p httprouter.Params, ctx *HandlerContext) error {
	var req ops.AuditEventRequest
	err := telehttplib.ReadJSON(r, &req)
	if err != nil {
		return trace.Wrap(err)
	}
	events.Emit(r.Context(), ctx.Operator, req.Event, events.Fields(req.Fields))
	roundtrip.ReplyJSON(w, http.StatusOK, message("audit log event saved"))
	return nil
}

func (s *WebHandler) wrap(fn func(w http.ResponseWriter, r *http.Request, p httprouter.Params) error) httprouter.Handle {
	return func(w http.ResponseWriter, r *http.Request, p httprouter.Params) {
		if err := fn(w, r, p); err != nil {
			trace.WriteError(w, err)
		}
	}
}

func (s *WebHandler) needsAuth(fn ServiceHandle) httprouter.Handle {
	return NeedsAuth(s.cfg.Devmode, s.cfg.Backend, s.cfg.Operator, s.cfg.Authenticator, s.cfg.Users, fn)
}

// GetHandlerContext authenticates the user that made the request and returns
// the appropriate handler context
func GetHandlerContext(w http.ResponseWriter, r *http.Request, backend storage.Backend, operator ops.Operator, auth httplib.Authenticator, usersService users.Identity) (*HandlerContext, error) {
	authCreds, err := httplib.ParseAuthHeaders(r)
	if err != nil {
		return nil, trace.Wrap(err, "credentials error")
	}
	cookie, err := r.Cookie("session")
	hasCookie := err == nil && cookie != nil && cookie.Value != ""

	var user storage.User
	var checker teleservices.AccessChecker
	ctx := r.Context()
	// this authentication is for robots like install and update agents
	if !hasCookie {
		user, checker, err = usersService.AuthenticateUser(*authCreds)
		if err != nil {
			log.Debugf("Authentication error: %v.", err)
			// hide the error from remote user for security reasons
			return nil, trace.AccessDenied("bad username or password")
		}
	} else {
		if auth == nil {
			log.Debug("Web sessions are not supported.")
			// hide the error from remote user for security reasons
			return nil, trace.AccessDenied("web sessions are not supported")
		}
		session, err := auth(w, r, true)
		if err != nil {
			log.Debugf("Authentication error: %v.", err)
			// we hide the error from the remote user to avoid giving any hints
			return nil, trace.AccessDenied("bad username or password")
		}
		user, err = usersService.GetTelekubeUser(session.GetUser())
		if err != nil {
			log.Debugf("Authentication error: %v.", err)
			// we hide the error from the remote user to avoid giving any hints
			return nil, trace.AccessDenied("bad username or password")
		}
		checker, err = usersService.GetAccessChecker(user)
		if err != nil {
			log.Errorf("Failed to fetch roles: %v.", trace.DebugReport(err))
			// we hide the error from the remote user to avoid giving any hints
			return nil, trace.AccessDenied("bad username or password")
		}
		// enrich context with user web session
		ctx = context.WithValue(
			ctx, constants.WebSessionContext, session.GetWebSession())
	}

	// enrich context with authenticated user information
	ctx = context.WithValue(ctx, constants.UserContext, user.GetName())

	// create a permission aware wrapper packages service
	// and pass it to the handlers, so every action will be automatically
	// checked against current user
	wrappedOperator := ops.OperatorWithACL(operator, usersService, user, checker)
	wrappedIdentity := users.IdentityWithACL(backend, usersService, user, checker)
	if err != nil {
		log.Errorf("Failed to init identity service: %v.", trace.DebugReport(err))
		return nil, trace.BadParameter("internal server error")
	}
	// enrich context with operator bound to current user
	ctx = context.WithValue(ctx, constants.OperatorContext, wrappedOperator)
	handlerContext := &HandlerContext{
		Operator: wrappedOperator,
		User:     user,
		Checker:  checker,
		Identity: wrappedIdentity,
		Context:  ctx,
	}
	if authCreds.IsToken() {
		// remember token that was used for signups
		handlerContext.Token = authCreds.Password
	}
	return handlerContext, nil
}

// NeedsAuth is authentication wrapper for ops handlers
func NeedsAuth(devmode bool, backend storage.Backend, operator ops.Operator, webAuth httplib.Authenticator, usersService users.Identity, fn ServiceHandle) httprouter.Handle {
	handler := func(w http.ResponseWriter, r *http.Request, params httprouter.Params) error {
		handlerContext, err := GetHandlerContext(w, r, backend, operator, webAuth, usersService)
		if err != nil {
			return trace.Wrap(err)
		}
		err = fn(w, r.WithContext(handlerContext.Context), params, handlerContext)
		if err != nil {
			return trace.Wrap(err)
		}
		return nil
	}
	return func(w http.ResponseWriter, r *http.Request, params httprouter.Params) {
		err := handler(w, r, params)
		if err != nil {
			if trace.IsAccessDenied(err) {
				log.Debugf("Access denied for %v %v: %v.", r.Method, r.URL.Path,
					trace.DebugReport(err))
			}
			trace.WriteError(w, err)
		}
	}
}

func getLastOperation(key ops.SiteKey, operationType string, context *HandlerContext) (*ops.SiteOperation, error) {
	operations, err := context.Operator.GetSiteOperations(key)
	if err != nil {
		return nil, trace.Wrap(err)
	}
	var lastOp *storage.SiteOperation
	for i, op := range operations {
		if op.Type == operationType {
			lastOp = &operations[i]
			break
		}
	}
	if lastOp == nil {
		return nil, trace.NotFound("no operations of type %v found", operationType)
	}
	return (*ops.SiteOperation)(lastOp), nil
}

func getOpLogs(w http.ResponseWriter, r *http.Request, key ops.SiteOperationKey, context *HandlerContext) error {
	reader, err := context.Operator.GetSiteOperationLogs(key)
	if err != nil {
		return trace.Wrap(err)
	}
	ws := &httplib.WebSocketReader{
		Reader: reader,
	}
	defer ws.Close()
	ws.Handler().ServeHTTP(w, r)
	return nil
}

// ServiceHandle defines an ops handler function type
type ServiceHandle func(http.ResponseWriter, *http.Request, httprouter.Params,
	*HandlerContext) error

// HandlerContext is the request context that gets passed into each handler function
type HandlerContext struct {
	// Operator is the operator service
	Operator ops.Operator
	// SiteKey is the request cluster key
	SiteKey ops.SiteKey
	// User is the authenticated user
	User storage.User
	// Identity is the users service
	Identity users.Identity
	// Checker is used for ACL checks
	Checker teleservices.AccessChecker
	// Context is the request context
	Context context.Context
	// token is opaque token that was used for logins
	Token string
}

func statusOK(message string) interface{} {
	return map[string]string{"status": "ok", "message": message}
}

func siteOperationKey(p httprouter.Params) ops.SiteOperationKey {
	return ops.SiteOperationKey{
		AccountID:   p[0].Value,
		SiteDomain:  p[1].Value,
		OperationID: p[2].Value,
	}
}

func siteKey(p httprouter.Params) ops.SiteKey {
	return ops.SiteKey{
		AccountID:  p[0].Value,
		SiteDomain: p[1].Value,
	}
}<|MERGE_RESOLUTION|>--- conflicted
+++ resolved
@@ -449,14 +449,7 @@
 	return nil
 }
 
-<<<<<<< HEAD
-	events.Emit(r.Context(), ctx.Operator, events.UserInviteCreated, events.Fields{
-		events.FieldName:  req.Name,
-		events.FieldRoles: req.Roles,
-	})
-=======
 /*  deleteUserInvite deletes the specified user invite.
->>>>>>> ecaedab3
 
     DELETE /portal/v1/accounts/:account_id/sites/:site_domain/usertokens/invites/:name
 */
