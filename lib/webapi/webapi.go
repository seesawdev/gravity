--- conflicted
+++ resolved
@@ -448,17 +448,7 @@
 	if err != nil {
 		return nil, trace.Wrap(err)
 	}
-<<<<<<< HEAD
-
-	events.Emit(r.Context(), ctx.Operator, events.UserInviteCreated, events.Fields{
-		events.FieldName:  req.Name,
-		events.FieldRoles: req.Roles,
-	})
-
-	return userToken, nil
-=======
 	return inviteToken, nil
->>>>>>> ecaedab3
 }
 
 // getUserInvites returns all active user invites.
